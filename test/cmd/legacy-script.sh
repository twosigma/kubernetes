--- conflicted
+++ resolved
@@ -835,20 +835,18 @@
 
     record_command run_plugins_tests
 
-<<<<<<< HEAD
+
     #################
     # Impersonation #
     #################
     record_command run_impersonation_tests
-  fi
-=======
-  ####################
-  # kubectl wait     #
-  ####################
-
-  record_command run_wait_tests
-
->>>>>>> 0fdb65ef
+ 
+    ####################
+    # kubectl wait     #
+    ####################
+
+    record_command run_wait_tests
+  fi
   kube::test::clear_all
 
   if [[ -n "${foundError}" ]]; then
